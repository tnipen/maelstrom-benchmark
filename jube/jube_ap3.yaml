name:    benchmark
outpath: results_ap3
comment: MAELSTROM GPU/CPU/IPU benchmark jube script
# Tags:
# - ipu (IPUS on dc-ipu). Must be scheduled from JURECA.
# - jwb (GPUs on JUWELS booster)
# - jwc (GPUs on JUWELS cluster)
# - jwr (A100 GPUs on JURECA cluster)
# - amd (CPUs on JUWELS booster)
# - intel (CPUs on JUWELS cluster)
# - h100 (GPUs on JURECA)
# - mi250 (GPUs on JURECA)

parameterset:
  - name: appParameters
    parameter:
      - name: program
        tag: jwb|jwc|jrc|amd|intel
        type: string
        _: python -u $jube_benchmark_home/../benchmark.py
      - name: program
        tag: "ipu"
        type: string
        _: apptainer run $jube_benchmark_home/../ap3.sif -- python -u $jube_benchmark_home/../benchmark.py
      - name: program
        tag: "h100"
        type: string
        _: --mpi=pspmix env PMIX_SECURITY_MODE=native apptainer run --nv $jube_benchmark_home/../h100.sif -- python -u $jube_benchmark_home/../benchmark.py
      - name: program
        tag: "mi250"
        type: string
        _: --mpi=pmi2 apptainer run $jube_benchmark_home/../mi250x.sif -- python -u $jube_benchmark_home/../benchmark.py
      - name: program
        tag: "gh200"
        type: string
        _: docker run --gpus all --shm-size=1g --ulimit memlock=-1  -v /home/aprietonemesio/maelstrom-benchmark:/workspace/maelstrom-benchmark -w /workspace/maelstrom-benchmark/jube  --rm ap3_maelstrom_no-io:latest  python -u ../benchmark.py 
      - name: hardware_name
        type: string
        tag: jwb|jrc
        _: A100_GPU
      - name: hardware_name
        type: string
        tag: jwc
        _: V100_GPU
      - name: hardware_name
        type: string
        tag: ipu
        _: GC200_IPU
      - name: hardware_name
        type: string
        tag: intel
        _: Intel_Xeon_2.7GHz
      - name: hardware_name
        type: string
        tag: amd
        _: AMD_EPYC_2.8GHz
      - name: hardware_name
        type: string
        tag: h100
        _: H100_GPU
      - name: hardware_name
        type: string
<<<<<<< HEAD
        tag: gh200
        _: GH200_GPU  
      - name: hardware_name
        type: string
        tag: mi250x
        _: MI250_GPU
      - name: hardware
        type: string
        tag: jwb|jwc|jrc|h100|mi250x|gh200
=======
        tag: mi250
        _: MI250_GPU
      - name: hardware
        type: string
        tag: jwb|jwc|jrc|h100|mi250
>>>>>>> badce852
        _: gpu
      - name: hardware
        type: string
        tag: ipu
        _: ipu
      - name: hardware
        type: string
        tag: amd
        _: cpu
      - name: hardware
        type: string
        tag: intel
        _: cpu
      - name: experiment
        type: int
        #_: 0,1,2
        _: 0
      - name: nepochs
        type: int
        _: 4
        # - name: batches_per_epoch
        # type: int
        # _: 80, 160, 320, 640
      - name: batch_size
        type: int
<<<<<<< HEAD
        # _: 512,384,256,128,64,32
        _: 512 ,384,256, 128,32,64 
=======
        _: 512,384,256,128,64,32
        #_: 32
>>>>>>> badce852
      - name: replica
        tag: ipu
        type: int
        _: 1,2,4
      - name: replica
        tag: "!ipu"
        type: int
        _: 1
      - name: steps_per_execution
        tag: ipu
        type: int
        _: 4000
      - name: steps_per_execution
        tag: "!ipu"
        type: int
        _: 4000
      - name: dataset_size
        tag: "!intel+!amd+!jwc"
        type: int
        _: 4294967296
      - name: dataset_size
        tag: "jwc"
        type: int
        _:   4294967296
      - name: dataset_size
        tag: "jrc"
        type: int
        _: 4294967296
      - name: dataset_size
        # Use a smaller dataset for CPU benchmarks, otherwise it takes forever
        tag: intel|amd
        type: int
        _:   4294967296
      - name: app
        type: string
        _: ap3
      - name: program_args
        type: string
        _: "-a ${app} -b ${batch_size} -e ${nepochs} -d ${dataset_size} -w ${hardware} -wn ${hardware_name} -s ${steps_per_execution} -r ${replica}"
  - name: globalParameter
    parameter:
      - name: create_env
        # ipu doesn't need any env activated, because it runs in the container
        tag: "jwb|jwc|amd|intel|jrc"
        separator: |
        _: 
          cd $jube_benchmark_home/../env_setup/;
          source ./create_env.sh venv_$systemname;
      - name: activate_env
        # ipu doesn't need any env activated, because it runs in the container
        tag: "jwb|jwc|amd|intel|jrc"
        separator: |
        _: 
          source $jube_benchmark_home/../virtual_envs/venv_$systemname/bin/activate;
      - name: modules
        # ipu doesn't need any modules loaded, because it runs in the container
        tag: "jwb|jwc|amd|intel|jrc"
        separator: |
        _: 
          module load Stages/2022 &&
          module load GCCcore/.11.2.0 &&
          module load TensorFlow/2.6.0-CUDA-11.5 &&
          module load GCC/11.2.0 &&
          module load OpenMPI/4.1.2 &&
          module load mpi4py/3.1.3 &&
          module load Horovod/0.24.3  
      - name: systemname
        tag: jwc
        _: jwc
      - name: systemname
        tag: jrc
        _: jrc
      - name: systemname
        tag: jwb
        _: jwb
      - name: systemname
        tag: amd
        _: jwb
      - name: systemname
        tag: intel
        _: jwb
      - name: systemname
        tag: ipu|h100|mi250
        _: jrc
  - name: executeset
    init_with: platform.xml
  - name: systemParameter
    init_with: platform.xml
    parameter:
      - name: preprocess
        mode: text
        tag: gh200
        separator: |
        _ : |
          export label=$$(/home/aprietonemesio/maelstrom-benchmark/jube/powerdiscovery/getlabel.sh);
          echo "POWERMEASUREMENT Label = $$label";
          /home/aprietonemesio/maelstrom-benchmark/jube/powerdiscovery/getpower_bg.sh 1000 &
          #$modules;
          #source $jube_benchmark_home/../.venv_${systemname}/bin/activate
      - name: postprocess
        mode: text
        tag: gh200
        separator: |
        _: |
          kill -9 $$(cat powerout.$$label.pid)
          awk '{print "POWERMEASUREMENT: " $0}' powerout.$$label.csv

      - {name: n_cpu, _: 48, tag: jwb}
      - {name: n_cpu, _: 48, tag: jrc}
      - {name: n_cpu, _: 48, tag: amd}
      - {name: n_cpu, _: 48, tag: intel}
      - {name: n_cpu, _: 40, tag: jwc}
      - {name: n_cpu, _: 48, tag: ipu}
      - {name: n_cpu, _: 72, tag: h100}
<<<<<<< HEAD
      - {name: n_cpu, _: 48, tag: mi250x}
      - {name: n_cpu, _: 72, tag: gh200}
     
      
=======
      - {name: n_cpu, _: 48, tag: mi250}
>>>>>>> badce852
      - name: SRUN_CPUS_PER_TASK
        export: true
        _: ${SLURM_CPUS_PER_TASK}
      - name: nodes
        _: 1
      - name: n_procs
        tag: "!ipu"
        _: 1,4
      - name: n_procs
        tag: "mi250"
        _: 8
      - name: n_procs
        tag: ipu
        _: 1
      - name: n_gpu
        _: $n_procs
      - name: taskspernode
        _: $n_procs
      - name: threadspertask
        mode: python
        type: int
        _:  $n_cpu // $n_procs
      - name: timelimit
        _: "01:30:00"
      - name: account
        tag: jwb|jwc|amd|intel
        _: deepacf
      - name: account
        tag: jrc
        _: exalab
      - name: account
<<<<<<< HEAD
        tag: gh200
        _: maelstrom
      - name: account
        tag: ipu|h100|mi250x|jrc
=======
        tag: ipu|h100|mi250|jrc
>>>>>>> badce852
        _: exalab
      - name: queue
        tag: jwb|amd
        _: booster
      - name: queue
        tag: jwc
        _: develgpus
      - name: queue
        tag: intel
        _: batch
      - name: queue
        tag: ipu
        _: dc-ipu
      - name: queue
        tag: gh200
        _: t-gpu-gh200
      - name: queue
        tag: h100
        _: dc-h100
      - name: queue
        tag: mi250
        _: dc-mi200
      - name: queue
        tag: jrc
        _: dc-gpu-devel
      - name: nodelist
        tag: dh200 
        _: ngnode02
      - name: gres
        tag: jwb|jwc|jrc|h100|gh200
        _: gpu:$n_gpu
      - name: executable
        _: ${program}
      - name: args_exec
        mode: text
        _: > 
          ${program_args}

patternset:
   - name: perf_patterns
     pattern:
      - {name: jobid, type: int, _: "Submitted batch job $jube_pat_int" }
      - {name: hostname, type: string, _: "Hostname: $jube_pat_wrd" }
      - {name: training_time, type: float, _: "Total training time: ${jube_pat_fp} s"}
      - {name: num_weights, type: int, _: "Num trainable weights: ${jube_pat_int}"}
      - {name: dataset_size_mb, type: float, _: "Dataset size: ${jube_pat_fp} MB"}
      - {name: batch_size_mb, type: float, _: "Batch size: ${jube_pat_fp} MB"}
      - {name: batches_per_epoch, type: float, _: "Batches per epoch: ${jube_pat_int}"}
      - {name: actual_steps_per_execution, type: int, _: "Steps per execution: ${jube_pat_int}"}
      - {name: actual_replicas, type: int, _: "Num replicas: ${jube_pat_int}"}
      - {name: epoch_time_first, type: float, _: "First epoch time: $jube_pat_fp s"}
      - {name: epoch_time_nonfirst, type: float, _: "Non-first epoch time: $jube_pat_fp s"}
      - {name: epoch_time_min, type: float, _: "Min epoch time: $jube_pat_fp s"}
      - {name: epoch_time_avg, type: float, _: "Mean epoch time: $jube_pat_fp s"}
      - {name: epoch_time_max, type: float, _: "Max epoch time: $jube_pat_fp s"}
      - {name: cpu_mem, type: float, _: "CPU memory:.*peak: $jube_pat_fp GB"}
      - {name: gpu_mem, type: float, _: "GPU memory:.*peak: $jube_pat_fp GB"}
      - {name: gpu_mem, type: float, _: "GPU memory:.*peak: $jube_pat_fp GB"}
      - {name: total_integrated_energy, type: float, _: "Integrated Total Energy: ${jube_pat_fp} J"}
      - {name: total_counter_energy, type: float, _: "Counter Total Energy: ${jube_pat_fp} J"}
      - {name: max_power, type: float, _: "Max Power: ${jube_pat_fp} W"}
      - {name: performance, type: float, _: "Average performance:\\s+$jube_pat_fp MB/s"}
      - {name: performance_nonfirst_epoch, type: float, _: "Performance non-first epoch:\\s+$jube_pat_fp MB/s"}
      - {name: performance_min_epoch, type: float, _: "Performance min epoch:\\s+$jube_pat_fp MB/s"}
      - {name: node_id, type: string, _: "POWERMEASUREMENT Label = $jube_pat_wrd"}
      - {name: time_pat, type: int, _: "POWERMEASUREMENT: $jube_pat_int,$jube_pat_nint,$jube_pat_nint"}
      - {name: watt_pat, type: int, _: "POWERMEASUREMENT: $jube_pat_nint,$jube_pat_int,$jube_pat_nint"}
      - {name: va_pat, type: int, _: "POWERMEASUREMENT: $jube_pat_nint,$jube_pat_nint,$jube_pat_int"}


analyser:
    - name: analyse_train
      reduce: false
      use: perf_patterns
      analyse:
        step: train
        file:
            - stdout
            - job.out

result:
    - use: analyse_train
      table:
        name: result
        style: pretty
        sort: iter_pat
        column: 
          - {title: "JUBE id", _: jube_benchmark_id}
          - {title: "JUBE workpackage", _: jube_wp_id}
          - {title: "Exp", _: experiment}
          - {title: "JobID", _: jobid}
          - {title: "Host", _: hostname}
          - {title: "Hardware", _: hardware_name}
          - {title: "Steps per exectution", _: actual_steps_per_execution}
          - {title: "Replica", _: actual_replicas}
          - {title: "Processes", _: n_procs}
          - {title: "Dataset size [MB]", _: dataset_size_mb}
          - {title: "Samples per batch", _: batch_size}
          - {title: "Patch size", _: patch_size}
          - {title: "Batch size [MB]", _: batch_size_mb}
          - {title: "Batches per epoch", _: batches_per_epoch}
          - {title: "Epochs", _: nepochs}
          - {title: "Model", _: model}
          - {title: "Num weights", _: num_weights}
            # - {title: "num procs", _: n_procs}
            # - {title: "# cpu", _: threadspertask}
          - {title: "Training time", _: training_time}
            # - {title: "avg. epoch time [s]", _: epoch_time_avg}
          - {title: "First epoch [s]", _: epoch_time_first}
          - {title: "Performance [MB/s]", _: performance}
          - {title: "Non-first epoch [s]", _: epoch_time_nonfirst}
          - {title: "Performance [MB/s]", _: performance_nonfirst_epoch}
          - {title: "Best epoch [s]", _: epoch_time_min}
          - {title: "Performance [MB/s]", _: performance_min_epoch}
            # - {title: "max epoch time [s]", _: epoch_time_max}
          - {title: "Max cpu mem", _: cpu_mem}
          - {title: "Max gpu mem", _: gpu_mem}
          - {title: "Integrated Total Energy [J]", _: total_integrated_energy}
          - {title: "Counter Total Energy [J]", _: total_counter_energy}
          - {title: "Max Power [W]", _: max_power}
          - {title: "node_id", _: node_id}
          - {title: "Max. Watts",      _: watt_pat_max}
          - {title: "Avg. Watts",      _: watt_pat_avg}
          - {title: "Max. VA",         _: va_pat_max}
          - {title: "Min. VA",         _: va_pat_min}

step:
  - name: setup_venv
    active: true
    use:
      - globalParameter
      - systemParameter
    do:
      _:
        $modules;
        $create_env;

  # Traning experiments
  - name: train
    active: true
    use:
      - appParameters
      - globalParameter
      - systemParameter
      - executeset
      - from: platform.xml
        _: jobfiles
      - from: platform.xml
        _: executesub
    do:
      done_file: $ready_file
      error_file: $error_file
      _: 
        $modules;
        $activate_env
        $submit $submit_script<|MERGE_RESOLUTION|>--- conflicted
+++ resolved
@@ -60,7 +60,6 @@
         _: H100_GPU
       - name: hardware_name
         type: string
-<<<<<<< HEAD
         tag: gh200
         _: GH200_GPU  
       - name: hardware_name
@@ -70,13 +69,6 @@
       - name: hardware
         type: string
         tag: jwb|jwc|jrc|h100|mi250x|gh200
-=======
-        tag: mi250
-        _: MI250_GPU
-      - name: hardware
-        type: string
-        tag: jwb|jwc|jrc|h100|mi250
->>>>>>> badce852
         _: gpu
       - name: hardware
         type: string
@@ -102,13 +94,9 @@
         # _: 80, 160, 320, 640
       - name: batch_size
         type: int
-<<<<<<< HEAD
         # _: 512,384,256,128,64,32
-        _: 512 ,384,256, 128,32,64 
-=======
         _: 512,384,256,128,64,32
         #_: 32
->>>>>>> badce852
       - name: replica
         tag: ipu
         type: int
@@ -223,14 +211,9 @@
       - {name: n_cpu, _: 40, tag: jwc}
       - {name: n_cpu, _: 48, tag: ipu}
       - {name: n_cpu, _: 72, tag: h100}
-<<<<<<< HEAD
       - {name: n_cpu, _: 48, tag: mi250x}
       - {name: n_cpu, _: 72, tag: gh200}
      
-      
-=======
-      - {name: n_cpu, _: 48, tag: mi250}
->>>>>>> badce852
       - name: SRUN_CPUS_PER_TASK
         export: true
         _: ${SLURM_CPUS_PER_TASK}
@@ -262,14 +245,10 @@
         tag: jrc
         _: exalab
       - name: account
-<<<<<<< HEAD
         tag: gh200
         _: maelstrom
       - name: account
         tag: ipu|h100|mi250x|jrc
-=======
-        tag: ipu|h100|mi250|jrc
->>>>>>> badce852
         _: exalab
       - name: queue
         tag: jwb|amd
