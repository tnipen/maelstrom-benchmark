--- conflicted
+++ resolved
@@ -1,8 +1,6 @@
 import argparse
 import numpy as np
 import os
-import psutil
-import resource
 import socket
 import time
 import horovod.tensorflow as hvd
@@ -11,59 +9,30 @@
 import tensorflow as tf
 from tensorflow import keras
 import tensorflow.keras.backend as K
+
+import applications
 from utils import check_horovod, set_gpu_memory_growth,NoStrategy, TimingCallback,print_cpu_usage,print_gpu_usage
-
-<<<<<<< HEAD
-from applications import APPLICATIONS_DICT
-=======
+import horovod.tensorflow as hvd
 import applications
 
-def check_horovod():
-    """Check if we should run with horovod based on environment variables
-
-    Returns:
-        bool: True if we should run with horovod, False otherwise
-    """
-    # Program is run with horovodrun
-    with_horovod = "HOROVOD_RANK" in os.environ
-
-    if not with_horovod:
-        # Program is run with srun
-        with_horovod = "SLURM_STEP_NUM_TASKS" in os.environ and int(os.environ["SLURM_STEP_NUM_TASKS"]) > 1
-
-    return with_horovod
->>>>>>> f00a6f67
 
 """This benchmark scripts checks training performance on GPU, CPU, and IPU"""
 def main():
     parser = argparse.ArgumentParser("Program to compare the performance of IPUs and GPUs")
     parser.add_argument('-a', default="ap1", help="Run this model", dest="app_name")
     parser.add_argument('-e', default=3, type=int, help='Number of epochs', dest="epochs")
-<<<<<<< HEAD
-    # parser.add_argument('-s', default=10, type=int, help='Number of batches per epoch', dest="steps_per_epoch")
-    parser.add_argument('-d', type=float, help='Dataset size in bytes', dest="dataset_size")
-    parser.add_argument('-m', default="unet", help="Model", dest="model", required=True) #choices=["unet", "dnn"],)
-    parser.add_argument('-p', default=128, type=int, help='Patch size', dest="patch_size",required=False) 
-=======
     parser.add_argument('-d', type=float, help='Dataset size in bytes', dest="dataset_size", required=True)
     parser.add_argument('-b', default=1, type=int, help="Batch size (number of samples per batch)", dest="batch_size")
->>>>>>> f00a6f67
     parser.add_argument('-w', help='What hardware to run this on', dest='hardware', choices=["gpu", "cpu", "ipu"], required=True)
     parser.add_argument('--debug', help='Turn on debugging information', action="store_true")
 
     # IPU specific arguments
     parser.add_argument('-s', type=int, help='Steps per execution (for IPU)', dest='steps_per_execution')
     parser.add_argument('-r', default=1, type=int, help='Replica (for IPU)', dest='replica')
-<<<<<<< HEAD
-    parser.add_argument('--app', default=1, type=int, help='Replica (for IPU)', dest='application',required=True)
-    parser.add_argument('--debug', help='Turn on debugging information', action="store_true")
-=======
 
     # AP1 specific arguments
     parser.add_argument('-p', default=128, type=int, help='Patch size', dest="patch_size")
->>>>>>> f00a6f67
     args = parser.parse_args()
-    print(args)
 
     # strategy 1
     #   batch size (samples/batch)
@@ -76,14 +45,15 @@
 
     main_process = True
     num_processes = 1
-    with_horovod = check_horovod()
+    with_horovod = check_horovod()    
     print(f"Running with horovod? {with_horovod}")
+    
     if args.hardware == "cpu":
         os.environ["CUDA_VISIBLE_DEVICES"] = "-1"
         strategy = NoStrategy()
+        
     elif args.hardware == "ipu":
         from tensorflow.python import ipu
-        print('configuring IPU')
         ipu_config = ipu.config.IPUConfig()
         ipu_config.device_connection.type = (
                     ipu.config.DeviceConnectionType.ON_DEMAND
@@ -94,7 +64,6 @@
         # ipu_config.io_tiles.place_ops_on_io_tiles = True
 
         strategy = ipu.ipu_strategy.IPUStrategy()
-        print('IPU ready')
     else:
         gpus = tf.config.experimental.list_physical_devices("GPU")
 
@@ -113,28 +82,12 @@
         print("Num GPUs Available: ", len(gpus))
         strategy = NoStrategy()
 
-<<<<<<< HEAD
-
-    application=args.application
-    application_instance = APPLICATIONS_DICT[application](args,num_processes,with_horovod)    
-
-    if application != 3:
-        loss = application_instance.get_loss()
-    else:
-        loss,loss_weigths = application_instance.get_loss()
+    app = applications.get(args.app_name,args,num_processes,with_horovod)
 
     # Settings
-    batch_size_mb = application_instance.get_batch_size_mb()
+    batch_size_mb = app.get_batch_size_mb()
 
-    steps_per_epoch = int(args.dataset_size / 4 / application_instance.batch_bytes / args.batch_size / num_processes)
-=======
-    app = applications.get(args.app_name, args.patch_size)
-
-    # Settings
-    batch_size_mb = 4 * np.product(app.input_shape) * args.batch_size / 1024 / 1024
-
-    steps_per_epoch = int(args.dataset_size / 4 / np.product(app.input_shape) / args.batch_size / num_processes)
->>>>>>> f00a6f67
+    steps_per_epoch = int(args.dataset_size / 4 / app.batch_bytes / args.batch_size / num_processes)
     # Adjust steps so that it is a multiple of steps_per_execution * replicas
 
     if args.steps_per_execution is None:
@@ -146,54 +99,46 @@
             steps_per_execution = steps_per_epoch // args.replica
         steps_per_epoch = (steps_per_epoch // (steps_per_execution * args.replica)) * steps_per_execution * args.replica
 
-
     if main_process:
         print("steps_per_epoch:", steps_per_epoch)
         print("steps_per_execution:", steps_per_execution)
 
-<<<<<<< HEAD
-    num_batches = steps_per_epoch * args.epochs
-    dataset = application_instance.get_dataset(num_batches)
-    print(num_batches)
+    num_batches=steps_per_epoch * args.epochs
+    dataset = app.get_dataset(num_batches)
     dataset_size_mb = batch_size_mb * steps_per_epoch * num_processes
 
     with strategy.scope():
-        model = application_instance.get_model()
-         # Doesn't matter for this benchmark
-        optimizer = application_instance.get_optimizer()
-        if with_horovod:
-            optimizer = hvd.DistributedOptimizer(optimizer, backward_passes_per_step=1,
-                    average_aggregated_gradients=True)
-=======
-    dataset = app.get_dataset(steps_per_epoch * args.epochs, args.batch_size)
-    dataset_size_mb = batch_size_mb * steps_per_epoch * num_processes
-
-    with strategy.scope():
+        
         model = app.get_model()
         optimizer = app.get_optimizer()
-        loss = app.get_loss_function()
->>>>>>> f00a6f67
+
+        if args.app_name != 3:
+            loss = app.get_loss_function()
+        else:
+            loss,loss_weights = app.get_loss_function()
+        
         if args.hardware == "ipu":
-            if application != 3 :
+            if args.app_name != 3 :
                 model.compile(optimizer=optimizer, loss=loss, steps_per_execution=steps_per_execution)
             else:
-                model.compile(optimizer=optimizer, loss=loss, loss_weights=loss_weigths,steps_per_execution=steps_per_execution)
+                model.compile(optimizer=optimizer, loss=loss, loss_weights=loss_weights,steps_per_execution=steps_per_execution)
         else:
-            if application != 3 :
+            if args.app_name != 3 :
                 model.compile(optimizer=optimizer, loss=loss)
             else:
-                model.compile(optimizer=optimizer, loss=loss,loss_weights=loss_weigths)
-
+                model.compile(optimizer=optimizer, loss=loss,loss_weights=loss_weights) 
 
         # Print out dataset
         # for k,v in dataset:
         #     print(k.shape, v.shape)
 
+    
         callbacks = list()
-        callbacks = application_instance.get_callbacks(callbacks)
+        callbacks = app.get_callbacks(callbacks)
         if main_process:
             timing_callback = TimingCallback()
             callbacks += [timing_callback]
+    
 
         # Train the model
         start_time = time.time()
@@ -209,13 +154,8 @@
         print(f"   Application: ", args.app_name)
         print(f"   Hardware: ", args.hardware.upper())
         print(f"   Hostname: {hostname}")
-<<<<<<< HEAD
-        print(f"   Pred sample shape: {application_instance.pred_shape}")
-        print(f"   Target sample shape: {application_instance.target_shape}")
-=======
         print(f"   Pred sample shape: {app.input_shape}")
         print(f"   Target sample shape: {app.target_shape}")
->>>>>>> f00a6f67
         print(f"   Num epochs: ", args.epochs)
         print(f"   Samples per batch: ", args.batch_size)
         print(f"   Dataset size: {dataset_size_mb:.2f} MB")
@@ -240,101 +180,5 @@
         print_gpu_usage("   GPU memory: ")
         print_cpu_usage("   CPU memory: ")
 
-
-<<<<<<< HEAD
-=======
-def print_gpu_usage(message="", show_line=False):
-    try:
-        usage = tf.config.experimental.get_memory_info("GPU:0")
-        output = message + ' - '.join([f"{k}: {v / 1024**3:.2f} GB" for k,v in usage.items()])
-    except ValueError as e:
-        output = message + ' None'
-
-    if show_line:
-        frameinfo = inspect.getouterframes(inspect.currentframe())[1]
-        output += " (%s:%s)" % (frameinfo.filename, frameinfo.lineno)
-
-    print(output)
-
-def print_cpu_usage(message="", show_line=False):
-    """Prints the current and maximum memory useage of this process
-    Args:
-        message (str): Prepend with this message
-        show_line (bool): Add the file and line number making this call at the end of message
-    """
-
-    output = "current: %.2f GB - peak: %.2f GB" % (
-        get_memory_usage() / 1024 ** 3,
-        get_max_memory_usage() / 1024 ** 3,
-    )
-    output = message + output
-    if show_line:
-        frameinfo = inspect.getouterframes(inspect.currentframe())[1]
-        output += " (%s:%s)" % (frameinfo.filename, frameinfo.lineno)
-
-    print(output)
-
-def get_memory_usage():
-    p = psutil.Process(os.getpid())
-    mem = p.memory_info().rss
-    for child in p.children(recursive=True):
-        mem += child.memory_info().rss
-    return mem
-
-
-def get_max_memory_usage():
-    """In bytes"""
-    return resource.getrusage(resource.RUSAGE_SELF).ru_maxrss * 1000
-
-
-def set_gpu_memory_growth():
-    gpus = tf.config.list_physical_devices('GPU')
-    if gpus:
-        for gpu in gpus:
-            tf.config.experimental.set_memory_growth(gpu, True)
-
-class TimingCallback(tf.keras.callbacks.Callback):
-    def __init__(self):
-        self.times = []
-        self.s_time = time.time()
-        self.start_times = dict()
-        self.end_times = dict()
-
-    # def on_train_batch_begin(self, batch, logs = {}):
-        # print("Current batch", batch)
-
-    def on_epoch_begin(self, epoch, logs = {}):
-        self.start_times[epoch] = time.time()
-
-    def on_epoch_end(self,epoch,logs = {}):
-        self.end_times[epoch] = time.time()
-        self.times.append(time.time() - self.s_time)
-
-    def get_epoch_times(self):
-        times = list()
-        keys = list(self.start_times.keys())
-        keys.sort()
-        for key in keys:
-            if key not in self.end_times:
-                print(f"WARNING: Did not find epoch={key} in end times")
-                continue
-            times += [self.end_times[key] - self.start_times[key]]
-        return times
-
-    # def on_train_end(self,logs = {}):
-
-
-class NoStrategy:
-    # My favourite kind of strategy...
-    def scope(self):
-        class Scope:
-            def __enter__(self):
-                pass
-            def __exit__(self, exc_type, exc_value, exc_traceback):
-                pass
-        return Scope()
-
->>>>>>> f00a6f67
-
 if __name__ == "__main__":
     main()